--- conflicted
+++ resolved
@@ -1,11 +1,7 @@
 {
 	"name": "cicero-vscode-extension-server",
 	"description": "A language server for Accord Project templates",
-<<<<<<< HEAD
 	"version": "0.21.0",
-=======
-	"version": "0.21.1",
->>>>>>> 33b440f4
 	"license": "Apache-2.0",
 	"engines": {
 		"node": "*"
